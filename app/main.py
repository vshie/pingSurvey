from flask import Flask, render_template, send_file, jsonify #used as back-end service for Vue2 WebApp
import requests #used to communicate with Vue2 app
import csv #used to work with output data file
import time #used for getting current OS time
import threading #used to run main app within a thread
import math #used for yaw radian to degree calc
from datetime import datetime #used for timestamps
import json #used for JSON decoding
import os #used for file operations
print("hello we are in the script world")
app = Flask(__name__, static_url_path="/static", static_folder="static") #setup flask app

logging_active = False# Global variable to control the logging 
simulation_active = False # Global variable to control simulation mode
simulation_index = 0 # Index to track which row of simulation data we're on
simulation_data = [] # Store simulation data from CSV
base_url = 'http://host.docker.internal/mavlink2rest/mavlink'
log_file = '/app/logs/sensordata.csv'
simulation_file = '/app/logs/simulation.csv'
log_rate = 2 #Desired rate in Hz
simulation_speed = 5 #Playback speed multiplier for simulation
data = []
row_counter = 0
feedback_interval = 5 # Define the feedback interval (in seconds)

def get_system_id():
    """Detect the correct system ID by checking available vehicles and their autopilot types."""
    try:
        response = requests.get(f"{base_url}/vehicles")
        if response.status_code == 200:
            vehicles = response.json()
            if vehicles and len(vehicles) > 0:
                # Get vehicle info for each ID
                for vehicle_id in vehicles:
                    vehicle_info = requests.get(f"{base_url}/vehicles/{vehicle_id}/info")
                    if vehicle_info.status_code == 200:
                        info = vehicle_info.json()
                        # Check if this is a valid autopilot
                        autopilot_type = info.get("autopilot", {}).get("type")
                        valid_autopilots = [
                            "MAV_AUTOPILOT_GENERIC", 
                            "MAV_AUTOPILOT_ARDUPILOTMEGA",
                            "MAV_AUTOPILOT_PX4"
                        ]
                        if autopilot_type in valid_autopilots:
                            print(f"Found valid autopilot: {autopilot_type} with system ID: {vehicle_id}")
                            return vehicle_id
                print("Warning: No valid autopilot found, using default value of 1")
                return 1
        print("Warning: Could not detect system ID, using default value of 1")
        return 1
    except Exception as e:
        print(f"Warning: Error detecting system ID: {e}, using default value of 1")
        return 1

def get_urls():
    """Get the correct URLs based on the detected system ID."""
    system_id = get_system_id()
    return {
        'distance': f"{base_url}/vehicles/{system_id}/components/194/messages/DISTANCE_SENSOR",
        'gps': f"{base_url}/vehicles/{system_id}/components/1/messages/GLOBAL_POSITION_INT",
        'yaw': f"{base_url}/vehicles/{system_id}/components/1/messages/ATTITUDE"
    }

def main():
    global row_counter
    global data
    print("main started")
    
    # Get the correct URLs based on system ID
    urls = get_urls()
    print(f"Using system ID: {get_system_id()}")
    
    while (logging_active == True): # Main loop for logging data
        distance_response = requests.get(urls['distance'])
        gps_response = requests.get(urls['gps'])
        yaw_response = requests.get(urls['yaw'])
        if distance_response.status_code == 200 and gps_response.status_code == 200 and yaw_response.status_code == 200: # Check if the requests were successful
<<<<<<< HEAD
            try:
                distance_data = distance_response.json()['message'] # Extract the data from the responses
                gps_data = gps_response.json()['message']
                yaw_data = yaw_response.json()['message']
            except json.JSONDecodeError as e:
                print(f"Error decoding JSON response:")
                print(f"Distance response: {distance_response.text}")
                print(f"GPS response: {gps_response.text}")
                print(f"Yaw response: {yaw_response.text}")
                raise e
            column_labels = ['Unix Timestamp', 'Date', 'Time','Depth (cm)', 'Confidence (%)', 'Vessel heading (deg)','Latitude', 'Longitude']
=======
            distance_data = distance_response.json()['message'] # Extract the data from the responses
            gps_data = gps_response.json()['message']
            yaw_data = yaw_response.json()['message']
            column_labels = ['Unix Timestamp', 'Date', 'Time','Depth (cm)', 'Confidence (%)', 'Vessel heading (deg)', 'Roll (deg)', 'Pitch (deg)' ,'Latitude', 'Longitude', 'Altitude (m)']
>>>>>>> 3493472d
            timestamp = int(time.time() * 1000)  # Convert current time to milliseconds
            dt = datetime.fromtimestamp(timestamp / 1000)  # Convert timestamp to datetime object 
            unix_timestamp = timestamp
            timenow = dt.strftime('%H:%M:%S')
            date = dt.strftime('%m/%d/%y')
            distance = distance_data['current_distance']
            confidence = distance_data['signal_quality']
            # Yaw
            yawRad = yaw_data['yaw']
            yawDeg = math.degrees(yawRad)
            yaw = round(((yawDeg + 360) % 360),2)
            # Roll
            rollRad = yaw_data['roll']
            rollDeg = math.degrees(rollRad)
            roll = round(((rollDeg + 360) % 360),2)
            # Pitch
            pitchRad = yaw_data['pitch']
            pitchDeg = math.degrees(pitchRad)
            pitch = round(((pitchDeg + 360) % 360),2)
            # Coordinates
            latitude = gps_data['lat'] / 1e7
            longitude = gps_data['lon'] / 1e7
            altitude = gps_data['alt'] / 1e7
            data = [unix_timestamp, date, timenow, distance, confidence, yaw, roll, pitch, latitude, longitude, altitude]
            with open(log_file, 'a', newline='') as csvfile: # Create or append to the log file and write the data
                writer = csv.writer(csvfile)
                if csvfile.tell() == 0: # Write the column labels as the header row (only for the first write)
                    writer.writerow(column_labels)
                writer.writerow(data) # Write the data as a new row
                row_counter += 1 # Increment the row counter

        else:
            # Print an error message if any of the requests were unsuccessful
            print(f"Error: Ping2 Data - {distance_response.status_code} - {distance_response.reason}")
            print(f"Error: GPS Data - {gps_response.status_code} - {gps_response.reason}")
            print(f"Error: Attitude Data - {yaw_response.status_code} - {yaw_response.reason}")

        if row_counter % (log_rate * feedback_interval) == 0:
            print(f"Rows added to CSV: {row_counter}")
                
        time.sleep(1 / log_rate)

        #except Exception as e:
        #    print(f"An error occurred: {e}")
        #    break

@app.route('/')
def home():
    return app.send_static_file("index.html")

@app.route('/widget')
def widget():
    return app.send_static_file("widget.html")

@app.route('/new')
def new_interface():
    return app.send_static_file("new_index.html")

def get_data():
    return jsonify(data)

@app.route('/start')
def start_logging():
    global logging_active
    if not logging_active:
        logging_active = True
        thread = threading.Thread(target=main)
        thread.start()
    return 'Started'

@app.route('/stop')
def stop_logging():
    global logging_active
    logging_active = False
    return 'Stopped'

@app.route('/register_service')
def servicenames():
    return '''
    {"name": "Simple Ping Survey",
    "description": "This extension makes it easy to record data from the Ping sonar and gps onboard the vehicle, keeping a poor communications link from interfering with the quality of collected survey data. When connected, the extension displays a data preview that is intended to aide in survey grid spacing determination while logging at 2Hz. Happy motoring!",
    "icon": "mdi-map-plus",
    "company": "Blue Robotics",
    "version": "0.5",
    "webpage": "https://github.com/vshie/pingSurvey",
    "api": "https://github.com/bluerobotics/BlueOS-docker"}
    '''
    

@app.route('/download')
def download_file():
    return send_file(log_file, as_attachment=True, cache_timeout=0)

@app.route('/data')
def get_data():
    global data
    return jsonify(data)

@app.route('/status', methods=['GET'])
def status():
    return {"logging_active": logging_active, "simulation_active": simulation_active}

@app.route('/start_simulation')
def start_simulation():
    global simulation_active, simulation_data, simulation_index, logging_active, data
    
    # Stop normal logging if it's running
    if logging_active:
        logging_active = False
    
    # Load simulation data from CSV file
    if os.path.exists(simulation_file):
        simulation_data = []
        try:
            with open(simulation_file, 'r') as csvfile:
                reader = csv.reader(csvfile)
                # Skip header row
                next(reader, None)
                for row in reader:
                    if len(row) >= 8:
                        simulation_data.append(row)
            
            if simulation_data:
                simulation_active = True
                simulation_index = 0
                
                # Initialize data with first row
                if simulation_index < len(simulation_data):
                    data = simulation_data[simulation_index]
                    simulation_index = (simulation_index + 1) % len(simulation_data)
                
                # Start simulation thread
                thread = threading.Thread(target=simulation_loop)
                thread.start()
                return jsonify({"success": True, "message": f"Loaded {len(simulation_data)} rows from simulation file"})
            else:
                return jsonify({"success": False, "message": "Simulation file is empty"})
        except Exception as e:
            return jsonify({"success": False, "message": f"Error loading simulation file: {str(e)}"})
    else:
        return jsonify({"success": False, "message": f"Simulation file not found: {simulation_file}"})

def simulation_loop():
    global simulation_active, simulation_data, simulation_index, data
    
    while simulation_active:
        if simulation_index < len(simulation_data):
            data = simulation_data[simulation_index]
            simulation_index = (simulation_index + 1) % len(simulation_data)
        
        # Use adjusted sleep time for faster playback
        time.sleep((1 / log_rate) / simulation_speed)

@app.route('/stop_simulation')
def stop_simulation():
    global simulation_active
    simulation_active = False
    return jsonify({"success": True, "message": "Simulation stopped"})

@app.route('/simulation_status')
def simulation_status():
    return jsonify({"simulation_active": simulation_active, 
                    "data_rows": len(simulation_data) if simulation_data else 0,
                    "current_index": simulation_index})

if __name__ == '__main__':
    app.run(host='0.0.0.0', port=5420)<|MERGE_RESOLUTION|>--- conflicted
+++ resolved
@@ -76,7 +76,6 @@
         gps_response = requests.get(urls['gps'])
         yaw_response = requests.get(urls['yaw'])
         if distance_response.status_code == 200 and gps_response.status_code == 200 and yaw_response.status_code == 200: # Check if the requests were successful
-<<<<<<< HEAD
             try:
                 distance_data = distance_response.json()['message'] # Extract the data from the responses
                 gps_data = gps_response.json()['message']
@@ -87,13 +86,7 @@
                 print(f"GPS response: {gps_response.text}")
                 print(f"Yaw response: {yaw_response.text}")
                 raise e
-            column_labels = ['Unix Timestamp', 'Date', 'Time','Depth (cm)', 'Confidence (%)', 'Vessel heading (deg)','Latitude', 'Longitude']
-=======
-            distance_data = distance_response.json()['message'] # Extract the data from the responses
-            gps_data = gps_response.json()['message']
-            yaw_data = yaw_response.json()['message']
-            column_labels = ['Unix Timestamp', 'Date', 'Time','Depth (cm)', 'Confidence (%)', 'Vessel heading (deg)', 'Roll (deg)', 'Pitch (deg)' ,'Latitude', 'Longitude', 'Altitude (m)']
->>>>>>> 3493472d
+            column_labels = ['Unix Timestamp', 'Date', 'Time','Depth (cm)', 'Confidence (%)', 'Vessel heading (deg)', 'Roll (deg)', 'Pitch (deg)', 'Latitude', 'Longitude', 'Altitude (m)']
             timestamp = int(time.time() * 1000)  # Convert current time to milliseconds
             dt = datetime.fromtimestamp(timestamp / 1000)  # Convert timestamp to datetime object 
             unix_timestamp = timestamp
@@ -213,7 +206,7 @@
                 # Skip header row
                 next(reader, None)
                 for row in reader:
-                    if len(row) >= 8:
+                    if len(row) >= 11:  # Updated to expect 11 columns instead of 8
                         simulation_data.append(row)
             
             if simulation_data:
